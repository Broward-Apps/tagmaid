--- conflicted
+++ resolved
@@ -1,13 +1,8 @@
 use super::tag_util;
 use anyhow::{bail, Result};
 use std::collections::HashSet;
-<<<<<<< HEAD
-// Until database is finished
-pub trait Database {
-=======
 //Until database is finished
 pub trait DatabaseCount {
->>>>>>> cabb5991
     fn get_tag_count(&self, name: &str) -> u64;
 }
 
